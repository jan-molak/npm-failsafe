--- conflicted
+++ resolved
@@ -41,15 +41,10 @@
     "@types/chai-as-promised": "7.1.6",
     "@types/mocha": "10.0.2",
     "@types/node": "18.18.5",
-<<<<<<< HEAD
+    "@types/sinon": "^10.0.19",
+    "@types/sinon-chai": "^3.2.10",
     "@typescript-eslint/eslint-plugin": "6.8.0",
     "@typescript-eslint/parser": "6.8.0",
-=======
-    "@types/sinon": "^10.0.19",
-    "@types/sinon-chai": "^3.2.10",
-    "@typescript-eslint/eslint-plugin": "6.7.5",
-    "@typescript-eslint/parser": "6.7.5",
->>>>>>> 7a888510
     "c8": "^8.0.1",
     "chai": "4.3.10",
     "chai-as-promised": "7.1.1",
